--- conflicted
+++ resolved
@@ -18,18 +18,11 @@
 
 eval_all: True
 loss_weights:
-  ae_elbo: 1.0
-<<<<<<< HEAD
-  ae_noisy_reconstruction: 10
-  perceptual_loss: 100
-max_epochs: 40
-reconstruct_dims: 1
-
-=======
-  ae_noisy_l1_reconstruction: 10
+  ae_elbo: 0.1
+  ae_noisy_l1_reconstruction: 0.1
+  perceptual_loss: 120
   
 max_epochs: 250
->>>>>>> 4f4e1548
 
 train_lossless_ae: True
 vae: True
