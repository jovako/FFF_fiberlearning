model: fff.FreeFormFlow

latent_distribution:
  name: "transformed_normal"
data_set:
  name: moons_split
  # num_simulations: ... must be specified in separate config file
  conditional: True
  path: "fif_moons"

noise: 0.
<<<<<<< HEAD
  #cnew_every: 2
=======
>>>>>>> 635bf340

loss_weights:
  nll: 1

train_models: False
train_transform: True
models:
  - name: fff.model.Identity
transform:
  name: fff.model.InjectiveFlow
  data_dim: 2
  latent_dim: 2
  inn_spec:
    - ["PermuteRandom", {}, 0]
    - ["RationalQuadraticSpline", {"bins": 8}, [256, 256]]
    - ["PermuteRandom", {}, 0]
    - ["RationalQuadraticSpline", {"bins": 8}, [256, 256]]
    - ["PermuteRandom", {}, 0]
    - ["RationalQuadraticSpline", {"bins": 8}, [256, 256]]
    - ["PermuteRandom", {}, 0]
    - ["RationalQuadraticSpline", {"bins": 8}, [256, 256]]
      #- ["RationalQuadraticSpline", {"bins": 8, "min_bin_sizes": [0.2,0.2]}, [256]]
    - ["PermuteRandom", {}, 0]

lr_scheduler: "onecyclelr"

batch_size: 128
optimizer:
  name: adam
<<<<<<< HEAD
  lr: 0.0001
=======
  lr: 0.00004
>>>>>>> 635bf340
  #weight_decay: 0.0001

max_epochs: 1000

num_workers: 4
gradient_clip: 3.0
accelerator: "cpu"<|MERGE_RESOLUTION|>--- conflicted
+++ resolved
@@ -9,10 +9,7 @@
   path: "fif_moons"
 
 noise: 0.
-<<<<<<< HEAD
   #cnew_every: 2
-=======
->>>>>>> 635bf340
 
 loss_weights:
   nll: 1
@@ -42,11 +39,7 @@
 batch_size: 128
 optimizer:
   name: adam
-<<<<<<< HEAD
-  lr: 0.0001
-=======
   lr: 0.00004
->>>>>>> 635bf340
   #weight_decay: 0.0001
 
 max_epochs: 1000
