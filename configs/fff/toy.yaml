--- conflicted
+++ resolved
@@ -10,11 +10,7 @@
 
 noise: 0.
 betas_max: 0.02
-<<<<<<< HEAD
-cnew_every: 50
-=======
 cnew_every: 100
->>>>>>> 635bf340
 
 loss_weights:
   diff_mse: 1
@@ -43,11 +39,7 @@
   lr: 0.002
   #weight_decay: 0.0001
 
-<<<<<<< HEAD
-max_epochs: 500
-=======
 max_epochs: 1000
->>>>>>> 635bf340
 
 num_workers: 4
 gradient_clip: 3.0
