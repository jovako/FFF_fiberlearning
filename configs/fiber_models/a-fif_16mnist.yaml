--- conflicted
+++ resolved
@@ -16,14 +16,10 @@
   nll: 1
   latent_reconstruction: 10
   #noisy_reconstruction: 100
-<<<<<<< HEAD
-  masked_reconstruction: 1
-=======
->>>>>>> dc530037
   fiber_loss: 1
   #z_sample_reconstruction: 1000
 max_epochs: 5
-mask_dims: 0
+mask_dims: 1
 #warm_up_epochs: [15, 100]
 #warm_up_fiber: [35, 40]
 
