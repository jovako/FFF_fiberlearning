--- conflicted
+++ resolved
@@ -184,13 +184,9 @@
 # vim-files
 *.swp
 *.swo
-<<<<<<< HEAD
 
 ./data/
-=======
 saved_models/
-data/
->>>>>>> 2a105708
 datasets/
 lossless_ae/
 notebooks/FiberModels/
