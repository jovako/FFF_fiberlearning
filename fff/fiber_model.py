--- conflicted
+++ resolved
@@ -30,20 +30,13 @@
     train_lossless_ae: bool = True
     ae_conditional: bool = False
     vae: bool = False
-<<<<<<< HEAD
     mask_dims: int = 1
-    betas_max: float = 0.2
-    beta_schedule: str = "linear"
-=======
     diffusion_betas_max: float = 0.2
     diffusion_beta_schedule: str = "linear"
->>>>>>> dc530037
 
     eval_all: bool = True
     fiber_loss_every: int = 1
     cnew_every: int = 1 #deprecated and not used anymore
-
-    mask_dims: int = 0
 
     warm_up_fiber: int | list = 0
     warm_up_epochs: int | list = 0
@@ -82,12 +75,8 @@
                                             "fff.model.MultilevelFlow",
                                             "fff.model.INN"] for model_hparams in self.hparams.density_model]), \
             "Coupling Flows cannot be mixed with other models for now."
-<<<<<<< HEAD
 
         elif any([model_hparams["name"] == "fff.model.DiffusionModel" for model_hparams in self.hparams.density_model]):
-=======
-        elif any([model_hparams["name"] == "fff.model.Diffusion" for model_hparams in self.hparams.density_model]):
->>>>>>> dc530037
             assert len(self.hparams.density_model) == 1, "Diffusion model must be the only model in the density model"
             self.density_model_type = "diffusion"
             self.betas = make_betas(1000, self.hparams.diffusion_betas_max, self.hparams.diffusion_beta_schedule)
@@ -516,27 +505,17 @@
                     warn("Error in computing fiber loss, setting to nan. Error: " + str(e))
                     loss_values["fiber_loss"] = (
                         float("nan") * torch.ones(z_random.shape[0]))
-<<<<<<< HEAD
-                #try:
-                # Sanity checks might fail for random data
-                z1_random = self.encode(x_random, c_random)
-                if isinstance(z1_random, tuple):
-                    z1_random, _ = z1_random
-                loss_values["z_sample_reconstruction"] = self._reconstruction_loss(
-                    z_dense_random, z1_random)
-                """
-=======
                 try:
                     # Sanity checks might fail for random data
                     z1_random = self.encode(x_random, c_random)
+                    if isinstance(z1_random, tuple):
+                        z1_random, _ = z1_random
                     loss_values["z_sample_reconstruction"] = self._reconstruction_loss(
-                        z_random, z1_random)
->>>>>>> dc530037
+                        z_dense_random, z1_random)
                 except Exception as e:
                     warn("Error in computing z_sample_reconstruction, setting to nan. Error: " + str(e))
                     loss_values["z_sample_reconstruction"] = (
                         float("nan") * torch.ones(z_random.shape[0]))
-                """
 
         # Compute loss as weighted loss
         metrics["loss"] = sum(
