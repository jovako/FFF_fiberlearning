--- conflicted
+++ resolved
@@ -523,35 +523,6 @@
                 for loss_key in keys
             )
 
-<<<<<<< HEAD
-            else:
-                z, mu, logvar = self.encode_lossless(x, c, return_only_x=False)
-            # Reconstruction of lossless latent variables z
-            x1 = self.decode_lossless(z, c)
-            # z = z + torch.randn_like(z) * 0.01
-            # Losses for lossless ae:
-            # Reconstruction
-            if not self.training or check_keys(
-                "ae_reconstruction",
-                "ae_noisy_reconstruction",
-                "ae_sqr_reconstruction",
-                "ae_lamb_reconstruction",
-                "ae_l1_reconstruction",
-                "ae_noisy_l1_reconstruction",
-            ):
-                loss_values["ae_reconstruction"] = self._reconstruction_loss(x0, x1)
-                loss_values["ae_noisy_reconstruction"] = self._reconstruction_loss(
-                    x, x1
-                )
-                loss_values["ae_sqr_reconstruction"] = self._sqr_reconstruction_loss(
-                    x, x1
-                )
-                loss_values["ae_lamb_reconstruction"] = self._lamb_reconstruction_loss(
-                    x, x1
-                )
-                loss_values["ae_l1_reconstruction"] = self._l1_loss(x0, x1)
-                loss_values["ae_noisy_l1_reconstruction"] = self._l1_loss(x, x1)
-=======
         if check_keys("codebook_loss"):
             (
                 z,
@@ -562,7 +533,6 @@
                 x, c, return_only_x=False, return_codebook_loss=True
             )
             loss_values["codebook_loss"] = codebook_loss
->>>>>>> e2e3d4e4
 
         else:
             z, mu, logvar = self.encode_lossless(x, c, return_only_x=False)
@@ -682,135 +652,10 @@
                         )
                         z_dense = log_prob_result.z
                         z1 = log_prob_result.x1
-<<<<<<< HEAD
-                        loss_values["nll"] = -log_prob_result.log_prob - deq_vol_change
-                        loss_values.update(log_prob_result.regularizations)
-            # Diffusion model mean squared error
-            if check_keys("diff_mse"):
-                if not self.density_model_type == "diffusion":
-                    raise ValueError("diff_mse is only available for diffusion models")
-                t = torch.randint(0, 1000, (z.size(0),), device=z.device).long()
-                z_diff, epsilon = self.diffuse(z.detach(), t, self.alphas_.to(z.device))
-                epsilon_pred = self.decode_density(z_diff.detach(), (t, c))
-                loss_values["diff_mse"] = self._reconstruction_loss(
-                    epsilon_pred, epsilon.detach()
-                )
-
-            if check_keys("fm_loss"):
-                if not self.density_model_type == "flow_matching":
-                    raise ValueError(
-                        "fm_loss is only available for flow matching models"
-                    )
-                t = torch.rand(z.shape[0], device=z.device)
-                z_fm = self.get_latent(z.device).sample((z.shape[0],))
-                # Sander's method
-                if not self.density_model[0].conditional:
-                    z_fm[:, : self.cond_dim] = c
-                elif self.hparams.cfg:
-                    p_uncond = self.hparams.cfg.get("p_unconditional", 0.1)
-                    if p_uncond > 0:
-                        # Randomly set the condition to zero
-                        mask = torch.rand(c.shape[0], device=c.device) < p_uncond
-                        c[mask] = self.get_null_condition(c[mask])
-                loss_values["fm_loss"] = self.density_model[0].compute_fm_loss(
-                    t, z_fm, z, c
-                )
-
-            need_z_dense = val_all_metrics or check_keys(
-                "latent_reconstruction",
-                "latent_l1_reconstruction",
-                "masked_reconstruction",
-                "cycle_loss",
-                "perceptual_loss",
-            )
-
-            if z_dense is None and need_z_dense:
-                z_dense = self.encode_density(z.detach(), c)
-
-            # Reconstruction of latent z
-            if val_all_metrics or check_keys(
-                "latent_reconstruction", "latent_l1_reconstruction"
-            ):
-                if self.density_model_type in ["diffusion", "flow_matching"]:
-                    raise ValueError(
-                        "latent_reconstruction is not available for diffusion models"
-                    )
-                if z1 is None:
-                    z1 = self.decode_density(z_dense, c)
-                loss_values["latent_reconstruction"] = self._reconstruction_loss(
-                    z.detach(), z1
-                )
-                loss_values["latent_l1_reconstruction"] = self._l1_loss(z.detach(), z1)
-
-            # Wasserstein distance of marginal to Gaussian
-            if val_all_metrics:
-                with torch.no_grad():
-                    z_marginal = z_dense.reshape(-1)
-                    z_gauss = torch.randn_like(z_marginal)
-
-                    z_marginal_sorted = z_marginal.sort().values
-                    z_gauss_sorted = z_gauss.sort().values
-
-                    metrics["z 1D-Wasserstein-1"] = (
-                        (z_marginal_sorted - z_gauss_sorted).abs().mean()
-                    )
-                    metrics["z std"] = torch.std(z_marginal)
-                    if check_keys("ae_lamb_reconstruction"):
-                        metrics["lambda"] = self.lamb
-
-            if val_all_metrics or check_keys("masked_reconstruction"):
-                if self.density_model_type in ["diffusion", "flow_matching"]:
-                    raise ValueError(
-                        "masked_reconstruction is not available for diffusion models"
-                    )
-                latent_mask = torch.zeros(z.shape[0], self.latent_dim, device=z.device)
-                latent_mask[:, : self.hparams.reconstruct_dims] = 1
-                z_masked_dense = z_dense * latent_mask
-                x_zmask = self.decode(z_masked_dense, c)
-                loss_values["masked_reconstruction"] = self._reconstruction_loss(
-                    x, x_zmask
-                )
-
-            # Cyclic consistency of latent code -- gradient only to encoder
-            if val_all_metrics or check_keys("cycle_loss"):
-                if z1 is None:
-                    z1 = self.decode_density(z_dense, c)
-                z1_detached = z1.detach()
-                z_dense1 = self.encode_density(z1_detached, c)
-                if isinstance(z_dense1, tuple):
-                    z_dense1, _ = z_dense1
-                loss_values["cycle_loss"] = self._reconstruction_loss(z_dense, z_dense1)
-
-            if check_keys("perceptual_loss"):
-                perceptual_loss = 0
-                # reshape into image and duplicate channels if necessary
-                from fff.model.utils import guess_image_shape
-
-                if z1 is None:
-                    z1 = self.decode_density(z_dense, c)
-                x_full_recon = self.decode_lossless(z1, c)
-                vgg_input = x_full_recon.reshape(
-                    -1, *guess_image_shape(x_full_recon.shape[1])
-                )
-                if vgg_input.shape[1] == 1:
-                    vgg_input = vgg_input.repeat(1, 3, 1, 1)
-                vgg_target = x.reshape(-1, *guess_image_shape(x.shape[1]))
-                if vgg_target.shape[1] == 1:
-                    vgg_target = vgg_target.repeat(1, 3, 1, 1)
-                for i, m in self.vgg_features._modules.items():
-                    vgg_input = m(vgg_input)
-                    vgg_target = m(vgg_target)
-                    if i in ["3", "8", "15", "22"]:
-                        perceptual_loss += self._l1_loss(vgg_input, vgg_target) / prod(
-                            vgg_input.shape[1:]
-                        )
-                loss_values["perceptual_loss"] = perceptual_loss
-=======
                     loss_values[key] = -log_prob_result.log_prob - deq_vol_change
                     loss_values.update(log_prob_result.regularizations)
                 else:
                     loss_weights["nll"] = 0
->>>>>>> e2e3d4e4
 
             # surrogate
             elif (
