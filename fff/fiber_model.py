from copy import deepcopy
from collections import namedtuple, defaultdict
from importlib import import_module
from math import prod, log10

# import ldctinv.pretrained
from warnings import warn

import torch
import torch.nn as nn
import torchvision.models as torchmodels
import lightning_trainable
from lightning_trainable.trainable.trainable import auto_pin_memory, SkipBatch
from torch.distributions import Independent, Normal
from torch.nn import Sequential, CrossEntropyLoss

from fff.base import FreeFormBaseHParams, FreeFormBase, VolumeChangeResult, build_model
<<<<<<< HEAD
from fff.base import (
    wasserstein2_distance_gaussian_approximation,
    rand_log_uniform,
    soft_heaviside,
)
from fff.base import LogProbResult, ConditionedBatch
from fff.lossless_ae import LosslessAE, LosslessAEHParams
=======
from fff.base import wasserstein2_distance_gaussian_approximation, rand_log_uniform, soft_heaviside
from fff.base import LogProbResult
from fff.lossless_ae import LosslessAE
>>>>>>> 187ced4d
from fff.subject_model import SubjectModel
from fff.loss import volume_change_surrogate
from fff.utils.jacobian import compute_jacobian
from fff.utils.diffusion import make_betas
from fff.utils.utils import sum_except_batch
from fff.data import get_model_path
from fff.evaluate.plot_fiber_model import *


ConditionedBatch = namedtuple("ConditionedBatch", [
    "x0", "x_noisy", "loss_weights", "condition", "dequantization_jac", "jac_sm"
])

class FiberModelHParams(FreeFormBaseHParams):
    val_every_n_epoch: int = 1
    cond_dim: int | None = None
    compute_c_on_fly: bool = False
    density_model: list
    lossless_ae: dict | LosslessAEHParams | None = None
    load_lossless_ae_path: str | None = None
    load_density_model_path: str | None = None
    load_subject_model: bool = False
    sm_input_transform: str | None = None
    train_lossless_ae: bool = True
    ae_conditional: bool = False
    ae_deterministic_encode: bool | None = None
    vae: bool = False
    reconstruct_dims: int = 1
    diffusion_betas_max: float = 0.2
    diffusion_beta_schedule: str = "linear"
    add_noise_for_sm: bool = False

    eval_all: bool = True
    fiber_loss_every: int = 1
    cnew_every: int = 1  # deprecated and not used anymore

    warm_up_fiber: int | list = 0
    warm_up_epochs: int | list = 0

    condition_noise: float = 0.0

    def __post__init__(self):
        # delete models list
        if "models" in self:
            del self["models"]


class FiberModel(FreeFormBase):
    """
    This class abstracts the functionalities of a model which learns
    the fibers of a "subject model".
    """

    hparams: FiberModelHParams

    def __init__(self, hparams: FiberModelHParams | dict):
        if not isinstance(hparams, FiberModelHParams):
            hparams = FiberModelHParams(**hparams)
        super().__init__(hparams)

        # Add learnable parameter for standard deviation for vae training
        self.lamb = torch.nn.Parameter(torch.ones(1), requires_grad=True)
        if "perceptual_loss" in defaultdict(float, self.hparams.loss_weights):
            vgg = torchmodels.vgg16(weights=torchmodels.VGG16_Weights.IMAGENET1K_V1)
            vgg.eval()
            self.vgg_features = vgg.features
            for param in self.vgg_features.parameters():
                param.requires_grad = False

    def init_models(self):
        # Ask whether the latent variebles should be passed by another learning model and which model class to use
        if all(
            [
                model_hparams["name"] == "fff.model.Identity"
                for model_hparams in self.hparams.density_model
            ]
        ):
            self.density_model_type = None
        elif any(
            [
                model_hparams["name"]
                in [
                    "fff.model.DenoisingFlow",
                    "fff.model.MultilevelFlow",
                    "fff.model.INN",
                ]
                for model_hparams in self.hparams.density_model
            ]
        ):
            self.density_model_type = "inn"
<<<<<<< HEAD
            assert all(
                [
                    model_hparams["name"]
                    in [
                        "fff.model.DenoisingFlow",
                        "fff.model.MultilevelFlow",
                        "fff.model.INN",
                    ]
                    for model_hparams in self.hparams.density_model
                ]
            ), "Coupling Flows cannot be mixed with other models for now."

        elif any(
            [
                model_hparams["name"] == "fff.model.DiffusionModel"
                for model_hparams in self.hparams.density_model
            ]
        ):
            assert (
                len(self.hparams.density_model) == 1
            ), "Diffusion model must be the only model in the density model"
=======
            assert all([model_hparams["name"] in ["fff.model.DenoisingFlow",
                                            "fff.model.MultilevelFlow",
                                            "fff.model.INN"] for model_hparams in self.hparams.density_model]), \
            "Coupling Flows cannot be mixed with other models for now."

        elif any([model_hparams["name"] == "fff.model.FlowMatching" for model_hparams in self.hparams.density_model]):
            assert len(self.hparams.density_model) == 1, "FlowMatching model must be the only model in the density model"
            self.density_model_type = "flow_matching"
        elif any([model_hparams["name"] == "fff.model.DiffusionModel" for model_hparams in self.hparams.density_model]):
            assert len(self.hparams.density_model) == 1, "Diffusion model must be the only model in the density model"
>>>>>>> 187ced4d
            self.density_model_type = "diffusion"
            self.betas = make_betas(
                1000,
                self.hparams.diffusion_betas_max,
                self.hparams.diffusion_beta_schedule,
            )
            self.hparams.density_model[-1]["betas"] = (self.betas,)
            self.alphas_ = torch.cumprod((1 - self.betas), axis=0)
            self.sample_steps = torch.linspace(0, 1, 1000).flip(0)
        else:
            assert not any(
                [
                    model_hparams["name"] == "fff.model.VarResNet"
                    for model_hparams in self.hparams.density_model
                ]
            ), f"VarResNet cannot be used in the density model"
            self.density_model_type = "fff"

        # Check whether self.lossless_ae is a VAE
        self.vae = self.hparams.vae

        if self.hparams.load_subject_model:
            print("loading subject_model")
            sm_dir = get_model_path(**self.hparams["data_set"])
<<<<<<< HEAD
            self.subject_model = SubjectModel(
                sm_dir, self.hparams.data_set.subject_model_type
            )
=======
            self.subject_model = SubjectModel(sm_dir,
                                                self.hparams.data_set.subject_model_type,
                                                fixed_transform=self.hparams.sm_input_transform)
>>>>>>> 187ced4d
            self.subject_model.eval()
            for param in self.subject_model.parameters():
                param.require_grad = False
        else:
            self.subject_model = None

        # Build condition embedder
        self.condition_embedder = build_model(
            self.hparams.condition_embedder, self.ae_cond_dim, 0
        )
        if self.condition_embedder is not None:
            assert not any(
                [
                    loss == "coarse_supervised"
                    for loss, _ in self.hparams.loss_weights.items()
                ]
            ), "coarse_supervised loss is not applicable for a model with condition embedder."
            for model in self.condition_embedder:
                del model.model.decoder

        # Build models
        # First the lossless vae
        ae_hparams = {}
        if self.hparams.load_lossless_ae_path is None:
            if self.hparams.lossless_ae is None:
                raise ValueError("No lossless_ae specified!")
            ae_hparams = self.hparams.lossless_ae
        elif self.hparams.lossless_ae is not None:
            warn("Overwriting model_spec from config with loaded model!")
        ae_hparams["data_dim"] = self.data_dim
        if self.hparams.ae_conditional:
            ae_hparams["cond_dim"] = self.ae_cond_dim
        ae_hparams["vae"] = self.vae
        if ae_hparams.get("path") is not None:
            raise (
                RuntimeError(
                    "Specificy pretrained models via the load_lossless_ae_path flag, not the path key in lossless_ae hparams"
                )
            )
        ae_hparams["path"] = self.hparams.load_lossless_ae_path
        ae_hparams["train"] = self.hparams.train_lossless_ae
        self.lossless_ae = LosslessAE(ae_hparams)

        # Build density_model that operates in the latent space of the lossless_ae
        self.density_model = build_model(
            self.hparams.density_model,
            self.lossless_ae.latent_dim,
            self.cond_dim,
        )
        if self.hparams.load_density_model_path:
            print("load density_model checkpoint")
            checkpoint = torch.load(self.hparams.load_density_model_path)
            density_model_weights = {
                k[14:]: v
                for k, v in checkpoint["state_dict"].items()
                if k.startswith("density_model.")
            }
            self.density_model.load_state_dict(density_model_weights)

        if not self.hparams.train_lossless_ae:
            for param in self.lossless_ae.parameters():
                param.requires_grad = False

    @property
    def latent_dim(self):
        if self.density_model_type:
            return self.density_model[-1].hparams.latent_dim
        else:
            return self.lossless_ae.latent_dim

    @property
    def cond_dim(self):
        if self.condition_embedder is not None:
            return self.condition_embedder[-1].hparams.latent_dim
        else:
            return self.ae_cond_dim

    @property
    def ae_cond_dim(self):
        if self.hparams.compute_c_on_fly:
            assert self.subject_model != None, "No subject model loaded!"
            return self.hparams.cond_dim
        else:
            return self._data_cond_dim

    def is_conditional(self):
        return self.cond_dim != 0

<<<<<<< HEAD
    def encode_lossless(self, x, c, return_only_x=True, return_codebook_loss=False):
        if return_codebook_loss:
            return self.lossless_ae.encode(
                x,
                c,
                return_only_x=return_only_x,
                return_codebook_loss=return_codebook_loss,
            )
        else:
            return self.lossless_ae.encode(
                x,
                c,
                return_only_x=return_only_x,
            )
=======
    def encode_lossless(self, x, c, mu_var=True):
        deterministic = self.hparams.ae_deterministic_encode
        if deterministic is None:
            if not self.training:
                deterministic = True
            else:
                deterministic = False
        return self.lossless_ae.encode(x, c, mu_var=mu_var, deterministic=deterministic)
        #return self.lossless_ae.encode(x, c).sample()
>>>>>>> 187ced4d

    def encode_density(self, z, c, jac=False):
        if self.condition_embedder is not None:
            for model in self.condition_embedder:
                c = model.encode(
                    c, torch.empty((c.shape[0], 0), device=c.device, dtype=c.dtype)
                )
        jacs = []
        for net in self.density_model:
            z = net.encode(z, c)
            if isinstance(z, tuple):
                z, jac_i = z
                jacs.append(jac_i)
        if jac:
            z = z, torch.sum(torch.stack(jacs, dim=1), dim=1)
        return z

    def encode(self, x, c):
        z_dense = self.encode_density(self.encode_lossless(x, c, return_only_x=True), c)
        return z_dense

    def decode_lossless(self, z, c):
        return self.lossless_ae.decode(z, c)

    def decode_density(self, z_dense, c):
        # c = self.unflatten_ce(c).unsqueeze(1)
        if self.density_model_type == "diffusion":
            t, c = c
        if self.condition_embedder is not None:
            for model in self.condition_embedder:
                # c = model(c)
                c = model.encode(
                    c, torch.empty((c.shape[0], 0), device=c.device, dtype=c.dtype)
                )
        if self.density_model_type == "diffusion":
            c = t, c
        for net in self.density_model:
            z_dense = net.decode(z_dense, c)
        return z_dense

    def decode(self, z_dense, c):
        x = self.decode_lossless(self.decode_density(z_dense, c), c)
        return x

    def sample_density(self, z_dense, c):
        # Diffusion sampler we need seperate sampling function
        # c = self.unflatten_ce(c).unsqueeze(1)
        if self.condition_embedder is not None:
            for model in self.condition_embedder:
                # c = model(c)
                c = model.encode(
                    c, torch.empty((c.shape[0], 0), device=c.device, dtype=c.dtype)
                )
        for net in self.density_model:
            z_dense = net.sample(z_dense, c)
        return z_dense

    def _encoder_jac(self, x, c, **kwargs):
        return compute_jacobian(
            x,
            self.encode_density,
            c,
            chunk_size=self.hparams.exact_chunk_size,
            **kwargs,
        )

    def _decoder_jac(self, z, c, **kwargs):
        return compute_jacobian(
            z,
            self.decode_density,
            c,
            chunk_size=self.hparams.exact_chunk_size,
            **kwargs,
        )

    def _encoder_volume_change(self, x, c, **kwargs) -> VolumeChangeResult:
        z, jac_enc = self._encoder_jac(x, c, **kwargs)
        jac_enc = jac_enc.reshape(x.shape[0], prod(z.shape[1:]), prod(x.shape[1:]))
        jtj = torch.einsum("bik,bjk->bij", jac_enc, jac_enc)
        log_det = jtj.slogdet()[1] / 2
        return VolumeChangeResult(z, log_det, {})

    def _decoder_volume_change(self, z, c, **kwargs) -> VolumeChangeResult:
        # Forward gradient is faster because latent dimension is smaller than data dimension
        x1, jac_dec = self._decoder_jac(z, c, grad_type="forward", **kwargs)
        jac_dec = jac_dec.reshape(z.shape[0], prod(x1.shape[1:]), prod(z.shape[1:]))
        jjt = torch.einsum("bki,bkj->bij", jac_dec, jac_dec)
        log_det = jjt.slogdet()[1] / 2
        return VolumeChangeResult(x1, log_det, {})

    def _latent_log_prob(self, z, c):
        try:
            return self.get_latent(z.device).log_prob(z, c)
        except TypeError:
            return self.get_latent(z.device).log_prob(z)

    def sample(self, sample_shape, condition=None):
        """
        Sample via the density_model and lossless_ae decoder.
        """
        # sample first via the density_model, if included in the latent distribution
        try:
            z_dense = self.get_latent(self.device).sample(sample_shape, condition)
        except TypeError:
            z_dense = self.get_latent(self.device).sample(sample_shape)
        z_dense = z_dense.reshape(
            prod(sample_shape), *z_dense.shape[len(sample_shape) :]
        )
        batch = [z_dense]
        if condition is not None:
            c = condition
        else:
            c = torch.empty(z_dense.shape[0], 0).to(z_dense.device)
        z = self.sample_density(z_dense, c)
        x = self.decode_lossless(z, c)
        return x.reshape(sample_shape + x.shape[1:])

    def surrogate_log_prob(self, x, c, **kwargs) -> LogProbResult:
        # Then compute JtJ
        config = deepcopy(self.hparams.log_det_estimator)
        estimator_name = config.pop("name")
        assert estimator_name == "surrogate"

        out = volume_change_surrogate(
            x,
            lambda _x: self.encode_density(_x, c),
            lambda z: self.decode_density(z, c),
            **kwargs,
        )

        volume_change = out.surrogate

        latent_prob = self._latent_log_prob(out.z, c)
        return LogProbResult(
            out.z, out.x1, latent_prob + volume_change, out.regularizations
        )

    def _cdf_loss(self, a, b):
        # Computaion of cumulative density function as distance measure for loss
        fl = torch.squeeze(
            torch.abs(self.teacher_normal.cdf(a) - self.teacher_normal.cdf(b))
        )
        return fl

    def _reconstruction_loss(self, a, b):
        return torch.sqrt(torch.sum((a - b).reshape(a.shape[0], -1) ** 2, -1))

    def _lamb_reconstruction_loss(self, a, b):
        return (
            torch.sum((a - b).reshape(a.shape[0], -1) ** 2, -1)
        ) / self.lamb + torch.log(self.lamb)

    def _sqr_reconstruction_loss(self, a, b):
        return torch.sum((a - b).reshape(a.shape[0], -1) ** 2, -1)

    def _reduced_rec_loss(self, a, b):
        return torch.sqrt(torch.mean((a - b).reshape(a.shape[0], -1) ** 2, -1))

    def _l1_loss(self, a, b):
        return torch.mean(torch.abs(a - b).reshape(a.shape[0], -1), -1)

    def _jacreduced_l2(self, a, b, jac, epsilon=0.01):
        return torch.sqrt(torch.sum((a - b).reshape(a.shape[0], -1) ** 2, -1) / float(a.shape[-1])) / jac / epsilon

    def _fm_loss(self, bt, bt_hat):
        return sum_except_batch(torch.pow(bt_hat, 2)) - 2 * sum_except_batch(bt * bt_hat)

    def compute_metrics(self, batch, batch_idx) -> dict:
        """
        Computes the metrics for the given batch.

        Rationale:
        - In training, we only compute the terms that are actually used in the loss function.
        - During validation, all possible terms and metrics are computed.

        :param batch:
        :param batch_idx:
        :return:
        """
        val_all_metrics = not self.training and self.hparams.eval_all
        conditioned = self.apply_conditions(batch)
        loss_weights = conditioned.loss_weights
        x = conditioned.x_noisy
        c = conditioned.condition
        x0 = conditioned.x0
        jac_sm = conditioned.jac_sm
        deq_vol_change = conditioned.dequantization_jac

        loss_values = {}
        metrics = {}

        def check_keys(*keys):
            return any(
                (loss_key in loss_weights)
                and (
                    torch.any(loss_weights[loss_key] > 0)
                    if torch.is_tensor(loss_weights[loss_key])
                    else loss_weights[loss_key] > 0
                )
                for loss_key in keys
            )

        if check_keys("codebook_loss"):
            (
                z,
                mu,
                logvar,
                codebook_loss,
            ) = self.encode_lossless(
                x, c, return_only_x=False, return_codebook_loss=True
            )
            loss_values["codebook_loss"] = codebook_loss

        else:
            z, mu, logvar = self.encode_lossless(x, c, return_only_x=False)
        # Reconstruction of lossless latent variables z
        x1 = self.decode_lossless(z, c)
        #z = z + torch.randn_like(z) * 0.01

        # Losses for lossless ae:
        # Reconstruction
        if not self.training or check_keys(
            "ae_reconstruction",
            "ae_noisy_reconstruction",
            "ae_sqr_reconstruction",
            "ae_lamb_reconstruction",
            "ae_l1_reconstruction",
            "ae_noisy_l1_reconstruction",
        ):
            loss_values["ae_reconstruction"] = self._reconstruction_loss(x0, x1)
            loss_values["ae_noisy_reconstruction"] = self._reconstruction_loss(x, x1)
            loss_values["ae_sqr_reconstruction"] = self._sqr_reconstruction_loss(x, x1)
            loss_values["ae_lamb_reconstruction"] = self._lamb_reconstruction_loss(
                x, x1
            )
            loss_values["ae_l1_reconstruction"] = self._l1_loss(x0, x1)
            loss_values["ae_noisy_l1_reconstruction"] = self._l1_loss(x, x1)

        if (not self.training or check_keys("ae_rec_fiber_loss")) and self.subject_model is not None:
            c_sm = torch.empty(x0.shape[0],0).to(x0.device)
            c_orig = self.subject_model.encode(x0, c_sm)
            c1 = self.subject_model.encode(x1, c_sm)
            loss_values["ae_rec_fiber_loss"] = self._reduced_rec_loss(c_orig, c1)

        # KL-Divergence for VAE
        if check_keys("ae_elbo"):
            loss_values["ae_elbo"] = -0.5 * torch.sum(
                (1.0 + logvar - torch.pow(mu, 2) - torch.exp(logvar)), -1
            )

        # Cyclic consistency of latent code -- gradient only to encoder
        if not self.training or check_keys("ae_cycle_loss"):
            x1_detached = x1.detach()
            z_cycle = self.encode_lossless(x1_detached, c, return_only_x=True)
            loss_values["ae_cycle_loss"] = self._reconstruction_loss(z, z_cycle)

        # Losses for density model:
        # Empty until computed
        z1 = z_dense = None

        # NLL losses
        if val_all_metrics or check_keys("nll") or check_keys("coarse_supervised"):
            # NLL loss for INN-architectures
            if self.density_model_type == "inn":
                if check_keys("coarse_supervised"):
                    c_n = c + torch.randn_like(c) * self.hparams.condition_noise
                else:
                    c_n = c
                z_combined, log_det = self.encode_density(z.detach(), c_n, jac=True)
                if isinstance(z_combined, tuple):
                    z_dense, z_coarse = z_combined
                    if check_keys("coarse_supervised"):
                        loss_values["coarse_supervised"] = self._reconstruction_loss(
                            c, z_coarse
                        )
                else:
                    z_dense = z_combined
                log_prob = self._latent_log_prob(z_dense, c_n)
                loss_values["nll"] = -(log_prob + log_det)

            # Freeform loss
            elif self.density_model_type == "fff" and (
                self.hparams.eval_all
                and (
                    not self.training
                    or (
                        self.hparams.exact_train_nll_every is not None
                        and batch_idx % self.hparams.exact_train_nll_every == 0
                    )
                )
            ):
                # exact
                key = "nll_exact" if self.training else "nll"
                # todo unreadable
                if self.training or (
                    self.hparams.skip_val_nll is not True
                    and (
                        self.hparams.skip_val_nll is False
                        or (
                            isinstance(self.hparams.skip_val_nll, int)
                            and batch_idx < self.hparams.skip_val_nll
                        )
                    )
                ):
                    with torch.no_grad():
                        log_prob_result = self.exact_log_prob(
                            x=z.detach(), c=c, jacobian_target="both"
                        )
                        z_dense = log_prob_result.z
                        z1 = log_prob_result.x1
                    loss_values[key] = -log_prob_result.log_prob - deq_vol_change
                    loss_values.update(log_prob_result.regularizations)
                else:
                    loss_weights["nll"] = 0

            # surrogate
            elif (
                (self.density_model_type == "fff")
                and self.training
                and check_keys("nll")
            ):
                warm_up = self.hparams.warm_up_epochs
                if isinstance(warm_up, int):
                    warm_up = warm_up, warm_up + 1
                warm_up = map(lambda x: x * self.hparams.max_epochs // 100, warm_up)
                nll_start, warm_up_end = warm_up
                if nll_start == 0:
                    nll_warmup = 1
                else:
                    nll_warmup = soft_heaviside(
                        self.current_epoch
                        + batch_idx
                        / len(
                            self.trainer.train_dataloader
                            if self.training
                            else self.trainer.val_dataloaders
                        ),
                        nll_start,
                        warm_up_end,
                    )
                loss_weights["nll"] *= nll_warmup
                if check_keys("nll"):
                    log_prob_result = self.surrogate_log_prob(x=z.detach(), c=c)
                    z_dense = log_prob_result.z
                    z1 = log_prob_result.x1
                    loss_values["nll"] = -log_prob_result.log_prob - deq_vol_change
                    loss_values.update(log_prob_result.regularizations)

        if check_keys("perceptual_loss"):
            perceptual_loss = 0
            # reshape into image and duplicate channels if necessary
            from fff.model.utils import guess_image_shape

            vgg_input = x1.reshape(-1, *guess_image_shape(x1.shape[1]))
            if vgg_input.shape[1] == 1:
                vgg_input = vgg_input.repeat(1, 3, 1, 1)
            vgg_target = x.reshape(-1, *guess_image_shape(x.shape[1]))
            if vgg_target.shape[1] == 1:
                vgg_target = vgg_target.repeat(1, 3, 1, 1)
            for i, m in self.vgg_features._modules.items():
                vgg_input = m(vgg_input)
                vgg_target = m(vgg_target)
                if i in ["3", "8", "15", "22"]:
                    perceptual_loss += self._l1_loss(vgg_input, vgg_target) / prod(
                        vgg_input.shape[1:]
                    )
            loss_values["perceptual_loss"] = perceptual_loss

        # Diffusion model mean squared error
        if check_keys("diff_mse"):
            if not self.density_model_type == "diffusion":
                raise ValueError("diff_mse is only available for diffusion models")
            t = torch.randint(0, 1000, (z.size(0),), device=z.device).long()
            z_diff, epsilon = self.diffuse(z.detach(), t, self.alphas_.to(z.device))
            epsilon_pred = self.decode_density(z_diff.detach(), (t, c))
            loss_values["diff_mse"] = self._reconstruction_loss(
                epsilon_pred, epsilon.detach()
            )

        if check_keys("fm_loss"):
            if not self.density_model_type == "flow_matching":
                raise ValueError("fm_loss is only available for flow matching models")
            t = torch.rand(z.shape[0], 1, device=z.device)
            if self.density_model[0].conditional:
                c_fm = (t, c)
                z_fm = torch.randn_like(z)
            else:
                c_fm = t
                z_fm = self.density_model[0].concat_noise(c)
            zt, bt, _ = self.density_model[0].compute_path_sample(t, z_fm, z)
            bt1 = self.decode_density(zt.detach(), c_fm)
            loss_values["fm_loss"] = self._fm_loss(bt, bt1)

        if z_dense is None:
            z_dense = self.encode_density(z.detach(), c)

        # Reconstruction of latent z
<<<<<<< HEAD
        if val_all_metrics or check_keys(
            "latent_reconstruction", "latent_l1_reconstruction"
        ):
            if self.density_model_type == "diffusion":
                raise ValueError(
                    "latent_reconstruction is not available for diffusion models"
                )
=======
        if (val_all_metrics or check_keys("latent_reconstruction")):
            if self.density_model_type in ["diffusion", "flow_matching"]:
                raise ValueError("latent_reconstruction is not available for diffusion models")
>>>>>>> 187ced4d
            if z1 is None:
                z1 = self.decode_density(z_dense, c)
            loss_values["latent_reconstruction"] = self._reconstruction_loss(
                z.detach(), z1
            )
            loss_values["latent_l1_reconstruction"] = self._l1_loss(z.detach(), z1)

        # Wasserstein distance of marginal to Gaussian
        with torch.no_grad():
            z_marginal = z_dense.reshape(-1)
            z_gauss = torch.randn_like(z_marginal)

            z_marginal_sorted = z_marginal.sort().values
            z_gauss_sorted = z_gauss.sort().values

            metrics["z 1D-Wasserstein-1"] = (
                (z_marginal_sorted - z_gauss_sorted).abs().mean()
            )
            metrics["z std"] = torch.std(z_marginal)
            if check_keys("ae_lamb_reconstruction"):
                metrics["lambda"] = self.lamb

        """
        if val_all_metrics or check_keys("z std"):
            z_details = z_dense[:, :-1]
            std = torch.mean(torch.abs(torch.std(z_details, dim=0) - 1))
            loss_values["z std"] = torch.ones_like(x[:,0]) * std
        """

<<<<<<< HEAD
        if val_all_metrics or check_keys("masked_reconstruction"):
            if self.density_model_type == "diffusion":
                raise ValueError(
                    "masked_reconstruction is not available for diffusion models"
                )
=======
        if (val_all_metrics or check_keys("masked_reconstruction")):
            if self.density_model_type in ["diffusion", "flow_matching"]:
                raise ValueError("masked_reconstruction is not available for diffusion models")
>>>>>>> 187ced4d
            latent_mask = torch.zeros(z.shape[0], self.latent_dim, device=z.device)
            latent_mask[:, : self.hparams.reconstruct_dims] = 1
            z_masked_dense = z_dense * latent_mask
            x_zmask = self.decode(z_masked_dense, c)
            loss_values["masked_reconstruction"] = self._reconstruction_loss(x, x_zmask)

        # Cyclic consistency of latent code -- gradient only to encoder
        if val_all_metrics or check_keys("cycle_loss"):
            z1_detached = z1.detach()
            z_dense1 = self.encode_density(z1_detached, c)
            if isinstance(z_dense1, tuple):
                z_dense1, _ = z_dense1
            loss_values["cycle_loss"] = self._reconstruction_loss(z_dense, z_dense1)

        # Cyclic consistency of latent code sampled from Gaussian and fiber loss
<<<<<<< HEAD
        if (
            not self.training or check_keys("fiber_loss", "z_sample_reconstruction")
        ) and self.current_epoch % self.hparams.fiber_loss_every == 0:
=======
        if ((not self.training or
                check_keys("fiber_loss", "jac_fiber_loss", "z_sample_reconstruction")) and 
                (self.current_epoch % self.hparams.fiber_loss_every == 0 or
                self.current_epoch==self.hparams.max_epochs-1)):
>>>>>>> 187ced4d
            warm_up = self.hparams.warm_up_fiber
            if isinstance(warm_up, int):
                warm_up = warm_up, warm_up + 1
            warm_up = map(lambda x: x * self.hparams.max_epochs // 100, warm_up)
            fl_start, warm_up_end = warm_up
            if fl_start == 0:
                fl_warmup = 1
            else:
                fl_warmup = soft_heaviside(
                    self.current_epoch
                    + batch_idx
                    / len(
                        self.trainer.train_dataloader
                        if self.training
                        else self.trainer.val_dataloaders
                    ),
                    fl_start,
                    warm_up_end,
                )
            loss_weights["z_sample_reconstruction"] *= fl_warmup
            loss_weights["fiber_loss"] *= fl_warmup
<<<<<<< HEAD
            if not self.training or check_keys("fiber_loss", "z_sample_reconstruction"):
=======
            if not self.training or check_keys(
                    "fiber_loss", "jac_fiber_loss", "z_sample_reconstruction"):
>>>>>>> 187ced4d
                try:
                    z_dense_random = self.get_latent(z.device).sample((z.shape[0],), c)
                except TypeError:
                    z_dense_random = self.get_latent(z.device).sample((z.shape[0],))
                if isinstance(z_dense_random, tuple):
                    z_dense_random, c_random = z_dense_random
                else:
                    c_random = c
                z_random = self.sample_density(z_dense_random, c_random)
                x_random = self.decode_lossless(z_random, c_random)
                x_random_sm = x_random
                if self.hparams.add_noise_for_sm:
                    if self.hparams["data_set"].get("data") == "highdose":
                        # Add noise to the sampled highdose samples
                        x_random_sm = x_random + batch[1] - x
                    else:
                        raise (
                            ValueError(
                                "Adding noise from condition only works for highdose images as data"
                            )
                        )

                # Try whether the model learns fibers and therefore has a subject model
                try:
                    # There might be no subject model
<<<<<<< HEAD
                    c_sm = torch.empty(x_random.shape[0], 0).to(x_random.device)
                    c1 = self.subject_model.encode(x_random_sm)
                    # c0 = self.subject_model.encode(x0, c_sm)
=======
                    c_sm = torch.empty(x_random.shape[0],0).to(x_random.device)
                    c1 = self.subject_model.encode(x_random_sm, c_sm)
                    #c0 = self.subject_model.encode(x0, c_sm)
                    if jac_sm is not None:
                        loss_values["jac_fiber_loss"] = self._jacreduced_l2(c_random, c1, jac_sm, epsilon=0.01)
>>>>>>> 187ced4d
                    loss_values["fiber_loss"] = self._reduced_rec_loss(c_random, c1)
                except Exception as e:
                    warn(
                        "Error in computing fiber loss, setting to nan. Error: "
                        + str(e)
                    )
                    loss_values["fiber_loss"] = float("nan") * torch.ones(
                        z_random.shape[0]
                    )
                try:
                    # Sanity checks might fail for random data
                    z1_random = self.encode(x_random, c_random)
                    if isinstance(z1_random, tuple):
                        z1_random, _ = z1_random
                    loss_values["z_sample_reconstruction"] = self._reconstruction_loss(
                        z_dense_random, z1_random
                    )
                except Exception as e:
                    warn(
                        "Error in computing z_sample_reconstruction, setting to nan. Error: "
                        + str(e)
                    )
                    loss_values["z_sample_reconstruction"] = float("nan") * torch.ones(
                        z_random.shape[0]
                    )

        # Compute loss as weighted loss
        metrics["loss"] = sum(
            (weight * loss_values[key]).mean(-1)
            for key, weight in loss_weights.items()
            if check_keys(key) and (self.training or key in loss_values)
        )

        # Metrics are averaged, non-weighted loss_values
        invalid_losses = []
        for key, weight in loss_values.items():
            # One value per key
            if loss_values[key].shape == (x.shape[0],):
                metrics[key] = loss_values[key].mean(-1)
            elif loss_values[key].ndim == 0:
                metrics[key] = loss_values[key]
            else:
                invalid_losses.append(key)
        if len(invalid_losses) > 0:
            raise ValueError(f"Invalid loss shapes for {invalid_losses}")

        # Store loss weights
        if self.training:
            for key, weight in loss_weights.items():
                if not torch.is_tensor(weight):
                    weight = torch.tensor(weight)
                self.log(f"weights/{key}", weight.float().mean())

        # Check finite loss
        if not torch.isfinite(metrics["loss"]) and self.training:
            self.trainer.save_checkpoint("erroneous.ckpt")
            print(f"Encountered nan loss from: {metrics}!")
            raise SkipBatch

        return metrics

    def on_train_epoch_end(self) -> None:
        if (((self.current_epoch%5==0 and self.current_epoch%self.hparams.fiber_loss_every==0) or
            self.current_epoch==self.hparams.max_epochs-1) and
            self.subject_model is not None):
            with torch.no_grad():
                val_data = self.trainer.val_dataloaders
                batch = next(iter(val_data))
                for i in range(len(batch)):
                    batch[i] = batch[i].to(self.device)
                conditioned = self.apply_conditions(batch)
                x = conditioned.x_noisy
                c = conditioned.condition
                x_samples = self.sample(torch.Size([x.shape[0]]), c)
                c_sm = torch.empty(x_samples.shape[0],0).to(x_samples.device)
                c_samples = self.subject_model.encode(x_samples, c_sm)
                #x_samples_sm = self.subject_model.decode(c_samples, c_sm)
                c_orig = self.subject_model.encode(x, c_sm)
                #x_orig_sm = self.subject_model.decode(c_orig, c_sm)
                writer = self.logger.experiment
                x_plot = [torch.clip(x,min=0,max=1), torch.clip(x_samples, min=0,max=1)]
                titles = ["x_orig", "x_sampled"]
                fig = plot_mnist(x_plot, titles)
                writer.add_figure(f"Fiber samples", fig, self.current_epoch)
                """
                x_plot = [x_orig_sm, x_samples_sm, torch.abs(x_orig_sm-x_samples_sm)]
                titles = ["SM(x_orig)", "SM(x_sampled)", "Residual"]
                fig = plot_mnist(x_plot, titles)
                writer.add_figure(f"Verify samples", fig, self.current_epoch)
                """

    def diffuse(self, x, t, alphas_):
        noise = torch.randn_like(x)
        alpha_t = alphas_[t].unsqueeze(1)
        alpha_t = alpha_t.repeat([1, x.shape[1]])
        noisy_x = alpha_t.sqrt() * x + (1 - alpha_t).sqrt() * noise
        # noisy_x = alpha_t.sqrt() * x + noise
        return noisy_x, noise

    def apply_conditions(self, batch) -> ConditionedBatch:
        x0 = batch[0]
        base_cond_shape = (x0.shape[0], 1)
        device = x0.device
        dtype = x0.dtype

        conds = []
        x_sm = x0
        if self.hparams.add_noise_for_sm:
            if self.hparams["data_set"].get("data") == "highdose":
                x_sm = batch[1]
            else:
                raise (
                    ValueError(
                        "Adding noise from condition only works for highdose images as data"
                    )
                )

        # Dataset condition
<<<<<<< HEAD
        if self.is_conditional() and len(batch) != 2:
=======
        if self.is_conditional() and len(batch)<2:
>>>>>>> 187ced4d
            if self.hparams.compute_c_on_fly:
                c_sm = torch.empty(x_sm.shape[0], device=x_sm.device)
                conds.append(self.subject_model.encode(x_sm, c_sm).detach())
            else:
                raise ValueError(
                    "You must pass a batch including conditions for each dataset condition"
                )
        if len(batch) > 1:
            if self.hparams.compute_c_on_fly:
                c_sm = torch.empty(x_sm.shape[0], device=x_sm.device)
                dataset_cond = self.subject_model.encode(x_sm, c_sm).detach()
            else:
                dataset_cond = batch[1]
            conds.append(dataset_cond)
        if len(batch) > 2:
            jac_sm = batch[2]
        else:
            jac_sm = None

        # SoftFlow
        noise_conds, x, dequantization_jac = self.dequantize(batch)
        conds.extend(noise_conds)

        # Loss weight aware
        loss_weights = defaultdict(float, self.hparams.loss_weights)
        for loss_key, loss_weight in self.hparams.loss_weights.items():
            if isinstance(loss_weight, list):
                min_weight, max_weight = loss_weight
                if not self.training:
                    # Per default, select the first value in the list
                    max_weight = min_weight
                weight_scale = rand_log_uniform(
                    min_weight,
                    max_weight,
                    shape=base_cond_shape,
                    device=device,
                    dtype=dtype,
                )
                loss_weights[loss_key] = (10**weight_scale).squeeze(1)
                conds.append(weight_scale)

        if len(conds) == 0:
            c = torch.empty((x.shape[0], 0), device=x.device, dtype=x.dtype)
        elif len(conds) == 1:
            # This is a hack to pass through the info dict from QM9
            (c,) = conds
        else:
            c = torch.cat(conds, -1)
        return ConditionedBatch(x0, x, loss_weights, c, dequantization_jac, jac_sm)

    def configure_optimizers(self):
        params = []
        if self.hparams.train_lossless_ae:
            params.extend(list(self.lossless_ae.parameters()))
            if self.vae:
                params.append(self.lamb)
            if self.density_model_type:
                print("WARNING: lossless_ae gets trained jointly with a density_model")
        else:
            print("WARNING: lossless_ae gets not trained")
        if self.density_model_type:
            params.extend(list(self.density_model.parameters()))
        else:
            print("WARNING: density model gets not trained")
        if self.condition_embedder is not None:
            params.extend(list(self.condition_embedder.parameters()))
        else:
            print("WARNING: no condition embedder for optimizer")

        kwargs = dict()

        match self.hparams.optimizer:
            case str() as name:
                optimizer = lightning_trainable.utils.get_optimizer(name)(
                    params, **kwargs
                )
            case dict() as kwargs:
                name = kwargs.pop("name")
                optimizer = lightning_trainable.utils.get_optimizer(name)(
                    params, **kwargs
                )
                self.hparams.optimizer["name"] = name
            case type(torch.optim.Optimizer) as Optimizer:
                optimizer = Optimizer(params, **kwargs)
            case torch.optim.Optimizer() as optimizer:
                pass
            case None:
                return None
            case other:
                raise NotImplementedError(f"Unrecognized Optimizer: {other}")

        lr_scheduler = lightning_trainable.trainable.lr_schedulers.configure(
            self, optimizer
        )

        if lr_scheduler is None:
            return optimizer

        return dict(
            optimizer=optimizer,
            lr_scheduler=lr_scheduler,
        )

    def validation_step(self, batch, batch_idx):
        if self.current_epoch % self.hparams.val_every_n_epoch == 0:
            metrics = self.compute_metrics(batch, batch_idx)
            for key, value in metrics.items():
                self.log(f"validation/{key}", value, prog_bar=key == self.hparams.loss)<|MERGE_RESOLUTION|>--- conflicted
+++ resolved
@@ -15,19 +15,14 @@
 from torch.nn import Sequential, CrossEntropyLoss
 
 from fff.base import FreeFormBaseHParams, FreeFormBase, VolumeChangeResult, build_model
-<<<<<<< HEAD
 from fff.base import (
     wasserstein2_distance_gaussian_approximation,
     rand_log_uniform,
     soft_heaviside,
 )
-from fff.base import LogProbResult, ConditionedBatch
 from fff.lossless_ae import LosslessAE, LosslessAEHParams
-=======
 from fff.base import wasserstein2_distance_gaussian_approximation, rand_log_uniform, soft_heaviside
 from fff.base import LogProbResult
-from fff.lossless_ae import LosslessAE
->>>>>>> 187ced4d
 from fff.subject_model import SubjectModel
 from fff.loss import volume_change_surrogate
 from fff.utils.jacobian import compute_jacobian
@@ -118,7 +113,6 @@
             ]
         ):
             self.density_model_type = "inn"
-<<<<<<< HEAD
             assert all(
                 [
                     model_hparams["name"]
@@ -140,19 +134,17 @@
             assert (
                 len(self.hparams.density_model) == 1
             ), "Diffusion model must be the only model in the density model"
-=======
-            assert all([model_hparams["name"] in ["fff.model.DenoisingFlow",
-                                            "fff.model.MultilevelFlow",
-                                            "fff.model.INN"] for model_hparams in self.hparams.density_model]), \
-            "Coupling Flows cannot be mixed with other models for now."
-
-        elif any([model_hparams["name"] == "fff.model.FlowMatching" for model_hparams in self.hparams.density_model]):
-            assert len(self.hparams.density_model) == 1, "FlowMatching model must be the only model in the density model"
+            self.density_model_type = "diffusion"
+        elif any(
+                [
+                    model_hparams["name"] == "fff.model.FlowMatching" 
+                    for model_hparams in self.hparams.density_model
+                ]
+            ):
+                assert (
+                    len(self.hparams.density_model) == 1
+                ), "FlowMatching model must be the only model in the density model"
             self.density_model_type = "flow_matching"
-        elif any([model_hparams["name"] == "fff.model.DiffusionModel" for model_hparams in self.hparams.density_model]):
-            assert len(self.hparams.density_model) == 1, "Diffusion model must be the only model in the density model"
->>>>>>> 187ced4d
-            self.density_model_type = "diffusion"
             self.betas = make_betas(
                 1000,
                 self.hparams.diffusion_betas_max,
@@ -176,15 +168,10 @@
         if self.hparams.load_subject_model:
             print("loading subject_model")
             sm_dir = get_model_path(**self.hparams["data_set"])
-<<<<<<< HEAD
             self.subject_model = SubjectModel(
-                sm_dir, self.hparams.data_set.subject_model_type
-            )
-=======
-            self.subject_model = SubjectModel(sm_dir,
-                                                self.hparams.data_set.subject_model_type,
-                                                fixed_transform=self.hparams.sm_input_transform)
->>>>>>> 187ced4d
+                sm_dir, self.hparams.data_set.subject_model_type,
+                fixed_transform=self.hparams.sm_input_transform
+            )
             self.subject_model.eval()
             for param in self.subject_model.parameters():
                 param.require_grad = False
@@ -273,32 +260,28 @@
     def is_conditional(self):
         return self.cond_dim != 0
 
-<<<<<<< HEAD
     def encode_lossless(self, x, c, return_only_x=True, return_codebook_loss=False):
+        deterministic = self.hparams.ae_deterministic_encode
+        if deterministic is None:
+            if not self.training:
+                deterministic = True
+            else:
+                deterministic = False
         if return_codebook_loss:
             return self.lossless_ae.encode(
                 x,
                 c,
                 return_only_x=return_only_x,
                 return_codebook_loss=return_codebook_loss,
+                deterministic=deterministic,
             )
         else:
             return self.lossless_ae.encode(
                 x,
                 c,
                 return_only_x=return_only_x,
-            )
-=======
-    def encode_lossless(self, x, c, mu_var=True):
-        deterministic = self.hparams.ae_deterministic_encode
-        if deterministic is None:
-            if not self.training:
-                deterministic = True
-            else:
-                deterministic = False
-        return self.lossless_ae.encode(x, c, mu_var=mu_var, deterministic=deterministic)
-        #return self.lossless_ae.encode(x, c).sample()
->>>>>>> 187ced4d
+                deterministic=deterministic,
+            )
 
     def encode_density(self, z, c, jac=False):
         if self.condition_embedder is not None:
@@ -696,19 +679,11 @@
             z_dense = self.encode_density(z.detach(), c)
 
         # Reconstruction of latent z
-<<<<<<< HEAD
         if val_all_metrics or check_keys(
             "latent_reconstruction", "latent_l1_reconstruction"
         ):
-            if self.density_model_type == "diffusion":
-                raise ValueError(
-                    "latent_reconstruction is not available for diffusion models"
-                )
-=======
-        if (val_all_metrics or check_keys("latent_reconstruction")):
             if self.density_model_type in ["diffusion", "flow_matching"]:
                 raise ValueError("latent_reconstruction is not available for diffusion models")
->>>>>>> 187ced4d
             if z1 is None:
                 z1 = self.decode_density(z_dense, c)
             loss_values["latent_reconstruction"] = self._reconstruction_loss(
@@ -738,19 +713,13 @@
             loss_values["z std"] = torch.ones_like(x[:,0]) * std
         """
 
-<<<<<<< HEAD
         if val_all_metrics or check_keys("masked_reconstruction"):
-            if self.density_model_type == "diffusion":
+            if self.density_model_type in ["diffusion", "flow_matching"]:
                 raise ValueError(
                     "masked_reconstruction is not available for diffusion models"
                 )
-=======
-        if (val_all_metrics or check_keys("masked_reconstruction")):
-            if self.density_model_type in ["diffusion", "flow_matching"]:
-                raise ValueError("masked_reconstruction is not available for diffusion models")
->>>>>>> 187ced4d
             latent_mask = torch.zeros(z.shape[0], self.latent_dim, device=z.device)
-            latent_mask[:, : self.hparams.reconstruct_dims] = 1
+            latent_mask[:, :self.hparams.reconstruct_dims] = 1
             z_masked_dense = z_dense * latent_mask
             x_zmask = self.decode(z_masked_dense, c)
             loss_values["masked_reconstruction"] = self._reconstruction_loss(x, x_zmask)
@@ -764,16 +733,10 @@
             loss_values["cycle_loss"] = self._reconstruction_loss(z_dense, z_dense1)
 
         # Cyclic consistency of latent code sampled from Gaussian and fiber loss
-<<<<<<< HEAD
-        if (
-            not self.training or check_keys("fiber_loss", "z_sample_reconstruction")
-        ) and self.current_epoch % self.hparams.fiber_loss_every == 0:
-=======
-        if ((not self.training or
-                check_keys("fiber_loss", "jac_fiber_loss", "z_sample_reconstruction")) and 
-                (self.current_epoch % self.hparams.fiber_loss_every == 0 or
-                self.current_epoch==self.hparams.max_epochs-1)):
->>>>>>> 187ced4d
+        if ((not self.training or check_keys("fiber_loss", "jac_fiber_loss", "z_sample_reconstruction")) and 
+            (self.current_epoch % self.hparams.fiber_loss_every == 0 or
+                self.current_epoch==self.hparams.max_epochs-1)
+        ):
             warm_up = self.hparams.warm_up_fiber
             if isinstance(warm_up, int):
                 warm_up = warm_up, warm_up + 1
@@ -795,12 +758,8 @@
                 )
             loss_weights["z_sample_reconstruction"] *= fl_warmup
             loss_weights["fiber_loss"] *= fl_warmup
-<<<<<<< HEAD
-            if not self.training or check_keys("fiber_loss", "z_sample_reconstruction"):
-=======
             if not self.training or check_keys(
                     "fiber_loss", "jac_fiber_loss", "z_sample_reconstruction"):
->>>>>>> 187ced4d
                 try:
                     z_dense_random = self.get_latent(z.device).sample((z.shape[0],), c)
                 except TypeError:
@@ -826,17 +785,12 @@
                 # Try whether the model learns fibers and therefore has a subject model
                 try:
                     # There might be no subject model
-<<<<<<< HEAD
                     c_sm = torch.empty(x_random.shape[0], 0).to(x_random.device)
                     c1 = self.subject_model.encode(x_random_sm)
                     # c0 = self.subject_model.encode(x0, c_sm)
-=======
                     c_sm = torch.empty(x_random.shape[0],0).to(x_random.device)
-                    c1 = self.subject_model.encode(x_random_sm, c_sm)
-                    #c0 = self.subject_model.encode(x0, c_sm)
                     if jac_sm is not None:
                         loss_values["jac_fiber_loss"] = self._jacreduced_l2(c_random, c1, jac_sm, epsilon=0.01)
->>>>>>> 187ced4d
                     loss_values["fiber_loss"] = self._reduced_rec_loss(c_random, c1)
                 except Exception as e:
                     warn(
@@ -955,14 +909,11 @@
                 )
 
         # Dataset condition
-<<<<<<< HEAD
-        if self.is_conditional() and len(batch) != 2:
-=======
         if self.is_conditional() and len(batch)<2:
->>>>>>> 187ced4d
             if self.hparams.compute_c_on_fly:
                 c_sm = torch.empty(x_sm.shape[0], device=x_sm.device)
-                conds.append(self.subject_model.encode(x_sm, c_sm).detach())
+                conds.append(self.subject_model.encode(x_sm).detach())
+                # conds.append(self.subject_model.encode(x_sm, c_sm).detach())
             else:
                 raise ValueError(
                     "You must pass a batch including conditions for each dataset condition"
@@ -970,7 +921,8 @@
         if len(batch) > 1:
             if self.hparams.compute_c_on_fly:
                 c_sm = torch.empty(x_sm.shape[0], device=x_sm.device)
-                dataset_cond = self.subject_model.encode(x_sm, c_sm).detach()
+                dataset_cond = self.subject_model.encode(x_sm).detach()
+                # dataset_cond = self.subject_model.encode(x_sm, c_sm).detach()
             else:
                 dataset_cond = batch[1]
             conds.append(dataset_cond)
