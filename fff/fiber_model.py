--- conflicted
+++ resolved
@@ -141,7 +141,6 @@
                 len(self.hparams.density_model) == 1
             ), "Diffusion model must be the only model in the density model"
             self.density_model_type = "diffusion"
-<<<<<<< HEAD
         elif any(
             [
                 model_hparams["name"] == "fff.model.FlowMatching"
@@ -152,8 +151,6 @@
                 len(self.hparams.density_model) == 1
             ), "FlowMatching model must be the only model in the density model"
             self.density_model_type = "flow_matching"
-=======
->>>>>>> 3faf5e50
             self.betas = make_betas(
                 1000,
                 self.hparams.diffusion_betas_max,
@@ -163,10 +160,10 @@
             self.alphas_ = torch.cumprod((1 - self.betas), axis=0)
             self.sample_steps = torch.linspace(0, 1, 1000).flip(0)
         elif any(
-                [
-                    model_hparams["name"] == "fff.model.FlowMatching" 
-                    for model_hparams in self.hparams.density_model
-                ]
+            [
+                model_hparams["name"] == "fff.model.FlowMatching"
+                for model_hparams in self.hparams.density_model
+            ]
         ):
             assert (
                 len(self.hparams.density_model) == 1
@@ -885,20 +882,10 @@
         return metrics
 
     def on_train_epoch_end(self) -> None:
-<<<<<<< HEAD
-        if (
-            (
-                self.current_epoch % 5 == 0
-                and self.current_epoch % self.hparams.fiber_loss_every == 0
-            )
-            or self.current_epoch == self.hparams.max_epochs - 1
-        ) and self.subject_model is not None:
-=======
         """
         if (((self.current_epoch%5==0 and self.current_epoch%self.hparams.fiber_loss_every==0) or
             self.current_epoch==self.hparams.max_epochs-1) and
             self.subject_model is not None):
->>>>>>> 3faf5e50
             with torch.no_grad():
                 val_data = self.trainer.val_dataloaders
                 batch = next(iter(val_data))
