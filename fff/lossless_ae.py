from torch.nn import Module
import torch.nn as nn
import torch
import warnings
from math import prod

from fff.base import ModelHParams, build_model
from ldctinv.pretrained import load_pretrained
from ldctinv import utils
from fff.model.utils import guess_image_shape, wrap_batch_norm2d
<<<<<<< HEAD
from fff.model import Identity

=======
import copy
>>>>>>> 187ced4d

class LosslessAEHParams(ModelHParams):
    model_spec: list = []
    cond_dim: int | list = 0
    path: str | None = None
    vae: bool = True
    data_dim: int
    train: bool = False
    use_pretrained_ldct_networks: bool = False
    cond_embedding_network: list = []
    cond_embedding_shape: int | list | None = None
    use_condition_decoder: bool = False


class LosslessAE(Module):

    hparams: LosslessAEHParams

    def __init__(self, hparams: LosslessAEHParams | dict):
<<<<<<< HEAD
        if hparams.get("path") and not hparams.get("use_pretrained_ldct_networks"):
            checkpoint = torch.load(hparams["path"], weights_only=False)
            print("Overwriting lossless ae model spec with pretrained model")
            hparams["model_spec"] = checkpoint["hyper_parameters"]["lossless_ae"][
                "model_spec"
            ]
            hparams["cond_embedding_network"] = checkpoint["hyper_parameters"][
                "lossless_ae"
            ].get("cond_embedding_network")
            hparams["cond_embedding_shape"] = checkpoint["hyper_parameters"][
                "lossless_ae"
            ].get("cond_embedding_shape")
            hparams["use_condition_decoder"] = checkpoint["hyper_parameters"][
                "lossless_ae"
            ].get("use_condition_decoder")
            hparams["vae"] = checkpoint["hyper_parameters"]["lossless_ae"].get("vae")
=======
        self.ldct = False
        load_orig = False
        if hparams["path"] in ["cnn10", "redcnn", "wganvgg", "dugan"]:
            load_orig=True
            self.ldct = True 
        if "path" in hparams and hparams["path"] is not None and not self.ldct:
            print("Loading lossless_ae checkpoint from: ", hparams["path"])
            checkpoint = torch.load(hparams["path"], weights_only=False)
            try:
                hparams["model_spec"] = checkpoint["hyper_parameters"]["lossless_ae"]
            except:
                hparams["model_spec"] = checkpoint["hyper_parameters"]["models"]
>>>>>>> 187ced4d

        if not isinstance(hparams, LosslessAEHParams):
            hparams = LosslessAEHParams(**hparams)
        if hparams.use_pretrained_ldct_networks and not hparams.path:
            raise ValueError(
                "use_pretrained_ldct_networks requires a path to a pretrained model"
            )
        super().__init__()

        self.hparams = hparams
        self.data_dim = self.hparams.data_dim
<<<<<<< HEAD

        if self.hparams.cond_embedding_shape is None:
            assert (
                self.hparams.cond_embedding_network == []
            ), "cond_embedding_shape must be specified if cond_embedding_network is specified"
            self.hparams.cond_embedding_shape = [self.hparams.cond_dim]
        else:
            if isinstance(self.hparams.cond_embedding_shape, int):
                self.hparams.cond_embedding_shape = [self.hparams.cond_embedding_shape]
            assert not (
                self.hparams.cond_embedding_network == []
            ), "cond_embedding_network must be specified if cond_embedding_shape is specified"

        if self.hparams.vae and hparams["path"] is None:
=======
        model_spec = copy.deepcopy(self.hparams.model_spec)
        if self.hparams.vae:
>>>>>>> 187ced4d
            lat_dim = self.hparams.model_spec[-1]["latent_dim"]
            model_spec[-1]["latent_dim"] = lat_dim * 2

        if self.hparams.use_pretrained_ldct_networks:
            input_shape = guess_image_shape(self.data_dim)
            cond_shape = guess_image_shape(self.hparams.cond_dim)
            self.unflatten = nn.Unflatten(
                -1, (input_shape[0] + cond_shape[0], *input_shape[1:])
            )
            self.flatten = nn.Flatten()
            self.unflatten_c = nn.Unflatten(-1, cond_shape)
            try:
                vae, vae_args = utils.setup_trained_model(
                    hparams["path"],
                    network_name="BigAE",
                    state_dict="generator",
                    in_ch=2,
                    out_ch=1,
                    cond_ch=1,
                    return_args=True,
                )
                self.models = nn.Sequential(
                    vae.eval(),
                )
            except:
                self.models = nn.Sequential(
                    load_pretrained(hparams["path"], eval=not self.hparams.train)[0][
                        "vae"
                    ],
                )
        else:
            self.models = build_model(
<<<<<<< HEAD
                self.hparams.model_spec,
                self.data_dim,
                self.hparams.cond_embedding_shape[0],
=======
                model_spec, self.data_dim, self.hparams.cond_dim
>>>>>>> 187ced4d
            )

            if self.hparams.cond_embedding_network:
                if self.hparams.use_pretrained_ldct_networks:
                    warnings.warn(
                        "cond_embedding_network is not tested with use_pretrained_ldct_networks"
                    )
                # Build a network to embed the conditioning
                if self.hparams.use_condition_decoder:
                    self.condition_embedder = build_model(
                        self.hparams.cond_embedding_network,
                        prod(self.hparams.cond_embedding_shape),
                        0,
                    )
                    for model in self.condition_embedder:
                        del model.model.encoder
                else:
                    self.condition_embedder = build_model(
                        self.hparams.cond_embedding_network,
                        self.hparams.cond_dim,
                        0,
                    )
                    for model in self.condition_embedder:
                        del model.model.decoder
                if not self.hparams.train:
                    self.condition_embedder.eval()
            else:
                self.condition_embedder = Identity(self.hparams)

            if self.hparams.path:
<<<<<<< HEAD
                print("Loading lossless_ae checkpoint from: ", hparams["path"])
                lossless_ae_weights = {
                    k[len("lossless_ae.") :]: v
                    for k, v in checkpoint["state_dict"].items()
                    if k.startswith("lossless_ae.")
                }
                self.load_state_dict(lossless_ae_weights)

=======
                try:
                    lossless_ae_weights = {k[19:]: v for k, v in checkpoint["state_dict"].items()
                                      if k.startswith("lossless_ae.models.")}
                    self.models.load_state_dict(lossless_ae_weights)
                except:
                    lossless_ae_weights = {k[7:]: v for k, v in checkpoint["state_dict"].items()
                                      if k.startswith("models.")}
                    self.models.load_state_dict(lossless_ae_weights)
>>>>>>> 187ced4d
        if not self.hparams.train:
            self.models.eval()

    @property
    def latent_dim(self):
        if not self.hparams.use_pretrained_ldct_networks:
            latent_dim = self.models[-1].hparams.latent_dim
            if self.hparams.vae:
                return latent_dim // 2
            else:
                return latent_dim
        else:
            return self.models[-1].encoder.z_dim

    def embed_condition(self, c):
        if self.hparams.cond_embedding_network:
            if self.hparams.use_condition_decoder:
                for model in self.condition_embedder[::-1]:
                    c = model.decode(
                        c, torch.empty((c.shape[0], 0), device=c.device, dtype=c.dtype)
                    )
            else:
                for model in self.condition_embedder:
                    c = model.encode(
                        c, torch.empty((c.shape[0], 0), device=c.device, dtype=c.dtype)
                    )
        return c.reshape(c.shape[0], *self.hparams.cond_embedding_shape)

    def decode(self, z, c, **kwargs):
        if self.hparams.cond_dim == 0:
            c = torch.empty((z.shape[0], 0), device=z.device, dtype=z.dtype)
        if self.hparams.use_pretrained_ldct_networks:
            c = self.unflatten_c(c)
        c = self.embed_condition(c)
        if self.hparams.vae:
            z = torch.nn.functional.pad(z, (0, z.shape[1]))
        for model in self.models[::-1]:
            z = model.decode(z, c, **kwargs)
        if self.hparams.use_pretrained_ldct_networks:
            z = self.flatten(z)
        return z

<<<<<<< HEAD
    def encode(self, x, c, return_only_x=False, **kwargs):
=======
    def encode(self, x, c, mu_var=False, deterministic=False):
>>>>>>> 187ced4d
        if self.hparams.cond_dim == 0:
            c = torch.empty((x.shape[0], 0), device=x.device, dtype=x.dtype)
        c = self.embed_condition(c)
        if self.hparams.use_pretrained_ldct_networks:
            x = self.cat_x_c(x, c)
            x = self.unflatten(x)
            for model in self.models:
                x = model.encode(x).sample().squeeze()
        else:
            for model in self.models:
                x = model.encode(x, c, **kwargs)
                other = []
                if isinstance(x, tuple):
                    x, other = x[0], x[1:]
        mu, logvar = None, None
        if self.hparams.vae and not self.hparams.use_pretrained_ldct_networks:
            # VAE latent sampling
<<<<<<< HEAD
            mu = x[:, : x.shape[1] // 2].reshape(-1, x.shape[1] // 2)
            logvar = x[:, x.shape[1] // 2 :].reshape(-1, x.shape[1] // 2)
            epsilon = torch.randn_like(logvar).to(mu.device)
            x = mu + torch.exp(0.5 * logvar) * epsilon
        if return_only_x:
            return x
        return x, mu, logvar, *other
=======
            mu = x[:,:x.shape[1]//2].reshape(-1,x.shape[1]//2)
            logvar = x[:,x.shape[1]//2:].reshape(-1,x.shape[1]//2)
            if deterministic:
                x = mu
            else:
                epsilon = torch.randn_like(logvar).to(mu.device)
                x = mu + torch.exp(0.5 * logvar) * epsilon
        if mu_var:
            x = x, mu, logvar
        return x
>>>>>>> 187ced4d

    def cat_x_c(self, x, c):
        return torch.cat([x, c], 1)<|MERGE_RESOLUTION|>--- conflicted
+++ resolved
@@ -8,12 +8,8 @@
 from ldctinv.pretrained import load_pretrained
 from ldctinv import utils
 from fff.model.utils import guess_image_shape, wrap_batch_norm2d
-<<<<<<< HEAD
 from fff.model import Identity
-
-=======
 import copy
->>>>>>> 187ced4d
 
 class LosslessAEHParams(ModelHParams):
     model_spec: list = []
@@ -33,7 +29,6 @@
     hparams: LosslessAEHParams
 
     def __init__(self, hparams: LosslessAEHParams | dict):
-<<<<<<< HEAD
         if hparams.get("path") and not hparams.get("use_pretrained_ldct_networks"):
             checkpoint = torch.load(hparams["path"], weights_only=False)
             print("Overwriting lossless ae model spec with pretrained model")
@@ -50,20 +45,6 @@
                 "lossless_ae"
             ].get("use_condition_decoder")
             hparams["vae"] = checkpoint["hyper_parameters"]["lossless_ae"].get("vae")
-=======
-        self.ldct = False
-        load_orig = False
-        if hparams["path"] in ["cnn10", "redcnn", "wganvgg", "dugan"]:
-            load_orig=True
-            self.ldct = True 
-        if "path" in hparams and hparams["path"] is not None and not self.ldct:
-            print("Loading lossless_ae checkpoint from: ", hparams["path"])
-            checkpoint = torch.load(hparams["path"], weights_only=False)
-            try:
-                hparams["model_spec"] = checkpoint["hyper_parameters"]["lossless_ae"]
-            except:
-                hparams["model_spec"] = checkpoint["hyper_parameters"]["models"]
->>>>>>> 187ced4d
 
         if not isinstance(hparams, LosslessAEHParams):
             hparams = LosslessAEHParams(**hparams)
@@ -75,7 +56,6 @@
 
         self.hparams = hparams
         self.data_dim = self.hparams.data_dim
-<<<<<<< HEAD
 
         if self.hparams.cond_embedding_shape is None:
             assert (
@@ -90,10 +70,8 @@
             ), "cond_embedding_network must be specified if cond_embedding_shape is specified"
 
         if self.hparams.vae and hparams["path"] is None:
-=======
         model_spec = copy.deepcopy(self.hparams.model_spec)
         if self.hparams.vae:
->>>>>>> 187ced4d
             lat_dim = self.hparams.model_spec[-1]["latent_dim"]
             model_spec[-1]["latent_dim"] = lat_dim * 2
 
@@ -126,13 +104,9 @@
                 )
         else:
             self.models = build_model(
-<<<<<<< HEAD
-                self.hparams.model_spec,
+                model_spec,
                 self.data_dim,
                 self.hparams.cond_embedding_shape[0],
-=======
-                model_spec, self.data_dim, self.hparams.cond_dim
->>>>>>> 187ced4d
             )
 
             if self.hparams.cond_embedding_network:
@@ -163,25 +137,23 @@
                 self.condition_embedder = Identity(self.hparams)
 
             if self.hparams.path:
-<<<<<<< HEAD
-                print("Loading lossless_ae checkpoint from: ", hparams["path"])
-                lossless_ae_weights = {
-                    k[len("lossless_ae.") :]: v
-                    for k, v in checkpoint["state_dict"].items()
-                    if k.startswith("lossless_ae.")
-                }
-                self.load_state_dict(lossless_ae_weights)
-
-=======
                 try:
-                    lossless_ae_weights = {k[19:]: v for k, v in checkpoint["state_dict"].items()
-                                      if k.startswith("lossless_ae.models.")}
+                    print("Loading lossless_ae checkpoint from: ", hparams["path"])
+                    lossless_ae_weights = {
+                        k[len("lossless_ae.") :]: v
+                        for k, v in checkpoint["state_dict"].items()
+                        if k.startswith("lossless_ae.")
+                    }
+                    self.load_state_dict(lossless_ae_weights)
+                except:
+                    print("Loading lossless_ae checkpoint from: ", hparams["path"])
+                    lossless_ae_weights = {
+                        k[len("models.") :]: v
+                        for k, v in checkpoint["state_dict"].items()
+                        if k.startswith("models.")
+                    }
                     self.models.load_state_dict(lossless_ae_weights)
-                except:
-                    lossless_ae_weights = {k[7:]: v for k, v in checkpoint["state_dict"].items()
-                                      if k.startswith("models.")}
-                    self.models.load_state_dict(lossless_ae_weights)
->>>>>>> 187ced4d
+
         if not self.hparams.train:
             self.models.eval()
 
@@ -224,11 +196,7 @@
             z = self.flatten(z)
         return z
 
-<<<<<<< HEAD
-    def encode(self, x, c, return_only_x=False, **kwargs):
-=======
-    def encode(self, x, c, mu_var=False, deterministic=False):
->>>>>>> 187ced4d
+    def encode(self, x, c, return_only_x=False, deterministic=False **kwargs):
         if self.hparams.cond_dim == 0:
             c = torch.empty((x.shape[0], 0), device=x.device, dtype=x.dtype)
         c = self.embed_condition(c)
@@ -246,26 +214,16 @@
         mu, logvar = None, None
         if self.hparams.vae and not self.hparams.use_pretrained_ldct_networks:
             # VAE latent sampling
-<<<<<<< HEAD
             mu = x[:, : x.shape[1] // 2].reshape(-1, x.shape[1] // 2)
             logvar = x[:, x.shape[1] // 2 :].reshape(-1, x.shape[1] // 2)
-            epsilon = torch.randn_like(logvar).to(mu.device)
-            x = mu + torch.exp(0.5 * logvar) * epsilon
+            if deterministic:
+                x = mu
+            else:
+                epsilon = torch.randn_like(logvar).to(mu.device)
+                x = mu + torch.exp(0.5 * logvar) * epsilon
         if return_only_x:
             return x
         return x, mu, logvar, *other
-=======
-            mu = x[:,:x.shape[1]//2].reshape(-1,x.shape[1]//2)
-            logvar = x[:,x.shape[1]//2:].reshape(-1,x.shape[1]//2)
-            if deterministic:
-                x = mu
-            else:
-                epsilon = torch.randn_like(logvar).to(mu.device)
-                x = mu + torch.exp(0.5 * logvar) * epsilon
-        if mu_var:
-            x = x, mu, logvar
-        return x
->>>>>>> 187ced4d
 
     def cat_x_c(self, x, c):
         return torch.cat([x, c], 1)