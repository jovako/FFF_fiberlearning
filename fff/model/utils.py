--- conflicted
+++ resolved
@@ -42,8 +42,6 @@
 torch.nn.Sin = Sin
 torch.nn.Swish = Swish
 
-<<<<<<< HEAD
-=======
 def expand_like(input: Tensor, reference: Tensor) -> Tensor:
     """Expands the input tensor to match the shape of the reference tensor.
 
@@ -54,7 +52,6 @@
     while expanded.dim() < reference.dim():
         expanded = expanded.unsqueeze(-1)
     return expanded.expand_as(reference)
->>>>>>> 187ced4d
 
 def get_module(name):
     """Get a nn.Module in a case-insensitive way"""
