--- conflicted
+++ resolved
@@ -119,10 +119,8 @@
 
         # Build model
         self.vae = self.hparams.vae
-        """
         if self.hparams.models[1]["name"] == "fff.model.VarResNet":
             self.vae = True
-        """
         self.models = build_model(self.hparams.models, self.data_dim, self.cond_dim)
         if self.hparams.load_models_path:
             print("load models checkpoint")
@@ -612,20 +610,10 @@
             #loss_values["nll"] = -(log_prob + log_det)
             if isinstance(z_dense, tuple):
                 z_dense, z_coarse = z_dense
-<<<<<<< HEAD
             std = torch.mean(torch.abs(torch.std(z_dense, dim=0) - 1))
             loss_values["z std"] = torch.ones_like(x[:,0]) * std
             if (not self.training or check_keys("coarse_supervised")):
                 loss_values["coarse_supervised"] = self._reconstruction_loss(c_full, z_coarse)
-            if check_keys("latent_reconstruction"):
-                latent_mask = torch.ones(x.shape[0], self.latent_dim, device=x.device)
-                latent_mask[:, -self.hparams.mask_dims:] = 0
-                z_coarse_dense = z_dense * latent_mask
-                z_rec = self.transform_model.decode(z_coarse_dense, c_full) 
-                loss_values["latent_reconstruction"] = self._reconstruction_loss(z_detach, z_rec)
-=======
-                if check_keys("coarse_supervised"):
-                    loss_values["coarse_supervised"] = self._reconstruction_loss(c_full, z_coarse)
             if check_keys("latent_reconstruction") or not self.training:
                 if self.hparams.mask_dims==0:
                     z1 = self.transform_model.decode(z_dense, c_full) 
@@ -641,7 +629,7 @@
                 z_dense = self.transform_model.encode(z.detach(), c_full)
                 z1 = self.transform_model.decode(z_dense, c_full)
             loss_values["latent_reconstruction"] = self._reconstruction_loss(z.detach(), z1)
->>>>>>> 40025186
+
 
         # Wasserstein distance of marginal to Gaussian
         with torch.no_grad():
