from math import prod

import torch
from torch.nn import Flatten
from torch.nn.functional import one_hot
from torch.utils.data import TensorDataset, DataLoader, Dataset
from torchvision.datasets import MNIST, CIFAR10, CelebA
from torchvision.transforms import ToTensor, Resize, Compose, CenterCrop, Grayscale
from tqdm import tqdm
from PIL import Image, ImageFilter  # install 'pillow' to get PIL
import pandas as pd

from fff.data.utils import TrainValTest

CELEBA_CACHE = {}


def get_mnist_datasets(root: str, digit: int = None, conditional: bool = False) -> TrainValTest:
    try:
        train_dataset = MNIST(root, train=True)
        test_dataset = MNIST(root, train=False)
    except RuntimeError:
        # Input with timeout
        if input("Download dataset? [y/n] ").lower() != "y":
            raise RuntimeError("Dataset not downloaded")
        train_dataset = MNIST(root, train=True, download=True)
        test_dataset = MNIST(root, train=False, download=True)

    return _process_img_data(train_dataset, None, test_dataset, label=digit, conditional=conditional)

def get_split_mnist(root: str, digit: int = None, conditional: bool = False, path: str = None):
    if path != None:
        df = pd.read_pickle(f"data/{path}")
    else:
        df = pd.read_pickle("data/Mnist_Class_data")
    # read targets and conditions from dataframe
    train_data, train_targets = (
        torch.from_numpy(df["train_x"]),
        torch.from_numpy(df["train_y"]),
    )

    center = torch.mean(train_targets)
    std = torch.std(train_targets)

    train_targets = (train_targets - center) / std
<<<<<<< HEAD
    val_data = torch.from_numpy(df["test_x"])[-2000:]
    val_targets = ((torch.from_numpy(df["val_y"]) - center) / std)[-2000:]
    test_data = torch.from_numpy(df["test_x"])[:-2000]
    test_targets = ((torch.from_numpy(df["test_y"]) - center) / std)[:-2000]
=======
    val_data = torch.from_numpy(df["val_x"])[:5000]
    print(val_data.shape)
    val_targets = ((torch.from_numpy(df["val_y"]) - center) / std)[:5000]
    test_data = torch.from_numpy(df["test_x"])
    test_targets = ((torch.from_numpy(df["test_y"]) - center) / std)
>>>>>>> 40025186
    
    # Collect tensors for TensorDatasets
    train_data = [train_data]
    val_data = [val_data]
    test_data = [test_data]

    # Conditions
    if conditional:
        train_data.append(train_targets)
        val_data.append(val_targets)
        test_data.append(test_targets)

    return TensorDataset(
        *train_data
    ), TensorDataset(
        *val_data
    ), TensorDataset(
        *test_data
    ), (center, std)

def get_mnist_downsampled(root: str, digit: int = None, conditional: bool = False) -> TrainValTest:
    class DownsampleTransform:
        def __init__(self, target_shape, algorithm=Image.Resampling.LANCZOS):
            self.width, self.height = target_shape
            self.algorithm = algorithm

        def __call__(self, img):
            img = img.resize((self.width+2, self.height+2), self.algorithm)
            img = img.crop((1, 1, self.width+1, self.height+1))
            return img

    # concatenate a few transforms
    transform = Compose([
        DownsampleTransform(target_shape=(16,16)),
        Grayscale(num_output_channels=1),
        ToTensor()
    ])

    # download MNIST
    try:
        train_dataset = MNIST(root=root, train=True, transform=transform)
        test_dataset = MNIST(root=root, train=False, transform=transform)
    except RuntimeError:
        # Input with timeout
        if input("Download dataset? [y/n] ").lower() != "y":
            raise RuntimeError("Dataset not downloaded")
        train_dataset = MNIST(root=root, train=True, transform=transform, download=True)
        test_dataset = MNIST(root=root, train=False, transform=transform, download=True)

    return _process_img_data(train_dataset, None, test_dataset, label=digit, conditional=conditional)

def get_cifar10_datasets(root: str, label: int = None, conditional: bool = False) -> TrainValTest:
    try:
        train_dataset = CIFAR10(root, train=True)
        test_dataset = CIFAR10(root, train=False)
    except RuntimeError:
        # Input with timeout
        if input("Download dataset? [y/n] ").lower() != "y":
            raise RuntimeError("Dataset not downloaded")
        train_dataset = CIFAR10(root, train=True, download=True)
        test_dataset = CIFAR10(root, train=False, download=True)

    return _process_img_data(train_dataset, None, test_dataset, label=label, conditional=conditional)


def get_celeba_datasets(root: str, image_size: None | int = 64, load_to_memory: bool = False) -> TrainValTest:
    cache_key = (root, image_size, load_to_memory)
    if cache_key not in CELEBA_CACHE:
        if load_to_memory:
            train_dataset = celeba_to_memory(root, split='train', image_size=image_size)
            val_dataset = celeba_to_memory(root, split='valid', image_size=image_size)
            test_dataset = celeba_to_memory(root, split='test', image_size=image_size)

            train_dataset, val_dataset, test_dataset = _process_img_data(train_dataset, val_dataset, test_dataset)
        else:
            train_dataset = celeba_downloaded(root, split='train', image_size=image_size)
            val_dataset = celeba_downloaded(root, split='valid', image_size=image_size)
            test_dataset = celeba_downloaded(root, split='test', image_size=image_size)

        CELEBA_CACHE[cache_key] = train_dataset, val_dataset, test_dataset

    return CELEBA_CACHE[cache_key]


def celeba_downloaded(root: str, split: str, image_size: int | None):
    # This seems to be the standard procedure for CelebA
    # see https://github.com/tolstikhin/wae/blob/master/datahandler.py
    transforms = []
    if image_size is not None:
        transforms.append(CenterCrop(140))
        transforms.append(Resize(image_size))
    transforms.append(ToTensor())
    transforms.append(Flatten(0))
    transform = Compose(transforms)
    try:
        dataset = CelebA(root, split=split, transform=transform)
    except RuntimeError:
        # Input with timeout
        if input("Download dataset? [y/n] ").lower() != "y":
            raise RuntimeError("Dataset not downloaded")
        dataset = CelebA(root, split=split, download=True, transform=transform)
    return UnconditionalDataset(dataset)


class UnconditionalDataset(Dataset):
    def __init__(self, dataset: Dataset):
        self.dataset = dataset

    def __getitem__(self, item):
        return self.dataset[item][0],

    def __len__(self):
        return len(self.dataset)


class MemoryCelebA:
    def __init__(self, data: torch.Tensor):
        self.data = data


def celeba_to_memory(root: str, split: str, image_size: None | int) -> MemoryCelebA:
    file_name = f"{root}/celeba_batches_{split}_{image_size}.pt"
    try:
        batches = torch.load(file_name)
    except FileNotFoundError:
        batches = []
        dataset = celeba_downloaded(root, split=split, image_size=image_size)
        for data, in tqdm(DataLoader(dataset, batch_size=128)):
            batches.append(data)
        torch.save(batches, file_name)
    return MemoryCelebA(torch.cat(batches, 0))


def _process_img_data(train_dataset, val_dataset, test_dataset, label=None, conditional: bool = False):
    # Data is (N, H, W, C)
    #train_data = train_dataset.data
    batch_size = train_dataset.data.shape[0]
    dataloader = DataLoader(dataset=train_dataset, batch_size=batch_size)
    train_data, _ = next(iter(dataloader))
    batch_size = test_dataset.data.shape[0]
    dataloader = DataLoader(dataset=test_dataset, batch_size=batch_size)
    test_data, _ = next(iter(dataloader))
    
    print(train_data.shape)
    if val_dataset is None:
        if len(train_data) > 40000:
            val_data_split = 10000
        else:
            val_data_split = len(train_data) // 6
        val_data = train_data[-val_data_split:]
        train_data = train_data[:-val_data_split]
    else:
        val_data = val_dataset.data
    #test_data = test_dataset.data

    # To PyTorch tensors
    if not torch.is_tensor(train_data):
        train_data = torch.from_numpy(train_data)
        val_data = torch.from_numpy(val_data)
        test_data = torch.from_numpy(test_data)

    # Permute to (N, C, H, W)
    if train_data.shape[-1] in [1, 2, 3]:
        train_data = train_data.permute(0, 3, 1, 2)
        val_data = val_data.permute(0, 3, 1, 2)
        test_data = test_data.permute(0, 3, 1, 2)

    # Reshape to (N, D)
    data_size = prod(train_data.shape[1:])
    if train_data.shape != (train_data.shape[0], data_size):
        train_data = train_data.reshape(-1, data_size)
        val_data = val_data.reshape(-1, data_size)
        test_data = test_data.reshape(-1, data_size)

    # Normalize to [0, 1]
    if train_data.max() > 1:
        train_data = train_data / 255.
        val_data = val_data / 255.
        test_data = test_data / 255.

    # Labels
    if label is not None or conditional:
        train_targets = train_dataset.targets
        if val_dataset is None:
            val_targets = train_targets[-val_data_split:]
            train_targets = train_targets[:-val_data_split]
        else:
            val_targets = val_dataset.targets
        test_targets = test_dataset.targets

        if not torch.is_tensor(train_targets):
            train_targets = torch.tensor(train_targets)
            val_targets = torch.tensor(val_targets)
            test_targets = torch.tensor(test_targets)

        if label is not None:
            if conditional:
                raise ValueError("Cannot have conditional and label")
            train_data = train_data[train_targets == label]
            val_data = val_data[val_targets == label]
            test_data = test_data[test_targets == label]

    # Collect tensors for TensorDatasets
    train_data = [train_data]
    val_data = [val_data]
    test_data = [test_data]

    # Conditions
    if conditional:
        train_data.append(one_hot(train_targets, -1))
        val_data.append(one_hot(val_targets, -1))
        test_data.append(one_hot(test_targets, -1))

    return TensorDataset(
        *train_data
    ), TensorDataset(
        *val_data
    ), TensorDataset(
        *test_data
    )<|MERGE_RESOLUTION|>--- conflicted
+++ resolved
@@ -43,18 +43,11 @@
     std = torch.std(train_targets)
 
     train_targets = (train_targets - center) / std
-<<<<<<< HEAD
-    val_data = torch.from_numpy(df["test_x"])[-2000:]
-    val_targets = ((torch.from_numpy(df["val_y"]) - center) / std)[-2000:]
-    test_data = torch.from_numpy(df["test_x"])[:-2000]
-    test_targets = ((torch.from_numpy(df["test_y"]) - center) / std)[:-2000]
-=======
     val_data = torch.from_numpy(df["val_x"])[:5000]
     print(val_data.shape)
     val_targets = ((torch.from_numpy(df["val_y"]) - center) / std)[:5000]
     test_data = torch.from_numpy(df["test_x"])
     test_targets = ((torch.from_numpy(df["test_y"]) - center) / std)
->>>>>>> 40025186
     
     # Collect tensors for TensorDatasets
     train_data = [train_data]
